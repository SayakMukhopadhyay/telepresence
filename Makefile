--- conflicted
+++ resolved
@@ -16,16 +16,6 @@
 	virtualenv --python=python3 virtualenv
 	virtualenv/bin/pip install -r dev-requirements.txt
 	virtualenv/bin/pip install -r remote/requirements.txt
-
-<<<<<<< HEAD
-virtualenv/bin/sshuttle-telepresence:
-	packaging/build-sshuttle.py
-
-bumpversion: virtualenv
-	virtualenv/bin/bumpversion --verbose --list minor
-	@echo "Please run: git push origin master --tags"
-=======
->>>>>>> e696391e
 
 ## Development ##
 
