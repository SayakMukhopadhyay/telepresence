--- conflicted
+++ resolved
@@ -12,11 +12,8 @@
 from twisted.internet import reactor, endpoints
 from twisted.protocols.portforward import ProxyFactory
 
-<<<<<<< HEAD
 import socks
 
-=======
->>>>>>> 709f14d5
 
 def _get_service_keys(environment):
     # XXX duplicated in local-telepresence
@@ -27,7 +24,7 @@
 
 
 def listen():
-    reactor.listenTCP(9050, SOCKSv5Factory())
+    reactor.listenTCP(9050, socks.SOCKSv5Factory())
     for i, key in enumerate(_get_service_keys(os.environ)):
         host = os.environ[key]
         port = int(os.environ[key[:-4] + "PORT"])
